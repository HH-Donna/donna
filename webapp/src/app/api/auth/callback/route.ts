--- conflicted
+++ resolved
@@ -21,19 +21,13 @@
       const providerToken = session.provider_token
       const providerRefreshToken = session.provider_refresh_token
       
-<<<<<<< HEAD
-      const scopes = session.provider_token ? ['https://mail.google.com/', 'https://www.googleapis.com/auth/gmail.labels'] : []
-=======
-      // Get actual token expiry from session (Google provides this)
-      const expiresIn = session.expires_in || 3600 // Use actual expiry or default to 1 hour
+      const expiresIn = session.expires_in || 3600 
       
-      // Check if we have Gmail-related scopes (including People API for profile pictures)
       const scopes = session.provider_token ? [
         'https://mail.google.com/', 
         'https://www.googleapis.com/auth/gmail.labels',
         'https://www.googleapis.com/auth/contacts.readonly'
       ] : []
->>>>>>> 5b630684
       
       if (providerToken && user.id) {
         try {
@@ -55,11 +49,7 @@
               access_token: providerToken,
               refresh_token: providerRefreshToken || '',
               scopes: scopes,
-<<<<<<< HEAD
-              expires_in: 3600 
-=======
               expires_in: expiresIn // Use actual expiry from Google
->>>>>>> 5b630684
             })
           })
           
