import { useState, useRef, useEffect } from 'react'
import { Badge } from '@/components/ui/badge'
import { ChevronDown, ChevronRight } from 'lucide-react'

interface Email {
  id: number | string
  sender: string
  subject: string
  body: string
  company: string
<<<<<<< HEAD
  status: 'flagged' | 'resolved' | 'pending' | 'processed'
=======
  status: 'flagged' | 'resolved' | 'pending' | 'processed' | 'processing' | 'completed'
>>>>>>> 5cf57b9f
  received_at: string
  label: string
  isNew?: boolean
}

interface EmailListProps {
  emails: Email[]
  onEmailClick?: (email: Email) => void
}

// Component for expandable content with smooth animation
function ExpandableContent({ isExpanded, children }: { isExpanded: boolean; children: React.ReactNode }) {
  const contentRef = useRef<HTMLDivElement>(null)
  const [height, setHeight] = useState(0)

  useEffect(() => {
    if (contentRef.current) {
      setHeight(isExpanded ? contentRef.current.scrollHeight : 0)
    }
  }, [isExpanded, children])

  return (
    <div 
      className="overflow-hidden transition-all duration-300 ease-in-out"
      style={{ height: `${height}px` }}
    >
      <div ref={contentRef}>
        {children}
      </div>
    </div>
  )
}

export default function EmailList({ emails, onEmailClick }: EmailListProps) {
  const [expandedEmails, setExpandedEmails] = useState<Set<number>>(new Set())
  const [logsByEmail, setLogsByEmail] = useState<Record<number, any[]>>({})

  // Render exactly the emails provided; no placeholders

  const getStatusColor = (status: string) => {
    switch (status.toLowerCase()) {
      case 'processed':
        return 'bg-gray-100 text-gray-800 border-gray-300'
      case 'flagged':
        return 'bg-red-100 text-red-800 border-red-300'
      case 'resolved':
        return 'bg-emerald-100 text-emerald-800 border-emerald-300'
      case 'pending':
        return 'bg-amber-100 text-amber-800 border-amber-300'
      default:
        return 'bg-gray-100 text-gray-800 border-gray-300'
    }
  }

  const getLabelColor = (label: string) => {
    switch (label.toLowerCase()) {
      // Fraud detection labels
      case 'safe':
        return 'bg-green-100 text-green-800 border-green-300'
      case 'unsure':
        return 'bg-amber-100 text-amber-800 border-amber-300'
      case 'fraudulent':
        return 'bg-red-100 text-red-800 border-red-300'
      // Email type labels  
      case 'invoice':
        return 'bg-blue-100 text-blue-800 border-blue-300'
      case 'wire transfer':
        return 'bg-purple-100 text-purple-800 border-purple-300'
      case 'payment':
        return 'bg-indigo-100 text-indigo-800 border-indigo-300'
      case 'bank details':
        return 'bg-pink-100 text-pink-800 border-pink-300'
      case 'account update':
        return 'bg-orange-100 text-orange-800 border-orange-300'
      case 'billing':
        return 'bg-teal-100 text-teal-800 border-teal-300'
      default:
        return 'bg-gray-100 text-gray-800 border-gray-300'
    }
  }

  const formatDate = (dateString: string) => {
    const date = new Date(dateString)
    const now = new Date()
    const diffInHours = (now.getTime() - date.getTime()) / (1000 * 60 * 60)

    if (diffInHours < 24) {
      return date.toLocaleTimeString('en-US', { 
        hour: 'numeric', 
        minute: '2-digit',
        hour12: true 
      })
    } else {
      return date.toLocaleDateString('en-US', { 
        month: 'short', 
        day: 'numeric' 
      })
    }
  }

  const toggleExpanded = (emailId: number) => {
    setExpandedEmails(prev => {
      const newSet = new Set(prev)
      if (newSet.has(emailId)) {
        newSet.delete(emailId)
      } else {
        newSet.add(emailId)
      }
      return newSet
    })
    
    // Call onEmailClick when expanding (optional - remove if not needed)
    const email = emails.find(e => e.id === emailId)
    if (email && !expandedEmails.has(emailId)) {
      onEmailClick?.(email)
      // Lazy-fetch fraud logs for this email when expanding
      if (!logsByEmail[emailId]) {
        fetch(`/api/logs/${encodeURIComponent(String(emailId))}`)
          .then(r => r.ok ? r.json() : Promise.reject(new Error('failed')))
          .then(json => {
            const logs = Array.isArray(json?.logs) ? json.logs : []
            setLogsByEmail(prev => ({ ...prev, [emailId]: logs }))
          })
          .catch(() => {
            setLogsByEmail(prev => ({ ...prev, [emailId]: [] }))
          })
      }
    }
  }

  const orderedSteps = [
    'gemini_analysis',
    'domain_check',
    'company_verification',
    'final_decision'
  ] as const

  const stepLabel: Record<string, string> = {
    gemini_analysis: 'AI Analysis',
    domain_check: 'Domain Check',
    company_verification: 'Company Verification',
    final_decision: 'Final Decision'
  }

  function buildStepPanels(emailId: number) {
    const logs = logsByEmail[emailId] || []
    const byStep: Record<string, any> = {}
    for (const log of logs) {
      const key = String(log.step || '').toLowerCase()
      if (!byStep[key]) byStep[key] = log
    }
    const panels = orderedSteps.map(step => byStep[step] || null)
    return panels
  }

  return (
    <div className="space-y-2 mx-6 mb-6">
      {emails.map((email) => {
        const isExpanded = expandedEmails.has(email.id)
        
        return (
          <div
            key={email.id}
            className={`bg-white border rounded-lg hover:shadow-md transition-all duration-200 ${
              email.isNew 
                ? 'border-amber-400 shadow-amber-100 shadow-md animate-pulse-once' 
                : 'border-gray-300 hover:border-gray-400'
            }`}
          >
            <div
              className="flex items-center p-4 cursor-pointer group"
              onClick={() => toggleExpanded(email.id)}
            >
              {/* Left: Subject and Sender */}
              <div className="flex-1 min-w-0 mr-4">
                <p className="font-semibold text-[15px] text-gray-900 truncate leading-tight">
                  {email.subject}
                </p>
                <p className="text-xs text-gray-600 mt-1 font-medium">
                  {email.sender}
                </p>
              </div>

              {/* Center: Status and Label - Fixed Width */}
              <div className="flex items-center gap-4 mr-6">
                <div className="w-24 flex justify-end">
                  <Badge 
                    variant="outline"
                    className={`${getStatusColor(email.status)} text-xs px-2.5 py-0.5 font-semibold`}
                  >
                    {email.status.charAt(0).toUpperCase() + email.status.slice(1)}
                  </Badge>
                </div>
                <div className="w-32 flex justify-start">
                  <Badge 
                    variant="outline"
                    className={`${getLabelColor(email.label)} text-xs px-2.5 py-0.5 font-semibold`}
                  >
                    {email.label.charAt(0).toUpperCase() + email.label.slice(1)}
                  </Badge>
                </div>
              </div>

              {/* Right: Time and Chevron - Fixed Width */}
              <div className="flex items-center gap-3">
                <span className="text-xs text-gray-600 font-medium whitespace-nowrap w-16 text-right">
                  {formatDate(email.received_at)}
                </span>
                <div className="p-1.5 rounded-lg group-hover:bg-gray-100 transition-colors">
                  <div className={`transition-transform duration-300 ${isExpanded ? 'rotate-180' : ''}`}>
                    <ChevronRight className="h-4 w-4 text-gray-600" 
                      style={{
                        transform: isExpanded ? 'rotate(90deg)' : 'rotate(0deg)',
                        transition: 'transform 0.3s ease'
                      }}
                    />
                  </div>
                </div>
              </div>
            </div>

            {/* Expanded Content with Animation */}
            <ExpandableContent isExpanded={isExpanded}>
              <div className="px-4 pb-4">
                <div className="border-t border-gray-200 pt-4 space-y-3">
                  <div className="flex items-center justify-between">
                    <span className="text-xs font-semibold text-gray-600 uppercase tracking-wider">Company</span>
                    <span className="text-sm text-gray-900 font-medium">{email.company}</span>
                  </div>
                  
                  <div className="flex items-center justify-between">
                    <span className="text-xs font-semibold text-gray-600 uppercase tracking-wider">Received</span>
                    <span className="text-sm text-gray-900 font-medium">
                      {new Date(email.received_at).toLocaleString('en-US', {
                        weekday: 'short',
                        month: 'short',
                        day: 'numeric',
                        hour: 'numeric',
                        minute: '2-digit',
                        hour12: true
                      })}
                    </span>
                  </div>
                  
                  <div className="pt-2">
                    <span className="text-xs font-semibold text-gray-600 uppercase tracking-wider">Preview</span>
                    <div className="mt-2 p-3 bg-gray-100 rounded-lg">
                      <p className="text-sm text-gray-800 leading-relaxed line-clamp-3">
                        {email.body}
                      </p>
                    </div>
                  </div>

                  {/* Analysis Steps: 4 columns horizontally, full-height, with clear vertical dividers */}
                  <div className="mt-3">
                    <span className="text-xs font-semibold text-gray-600 uppercase tracking-wider">Analysis Steps</span>
                    <div className="mt-2 flex divide-x divide-gray-200 rounded-lg border border-gray-200 overflow-hidden min-h-[128px] items-stretch w-full">
                      {buildStepPanels(email.id).map((log, idx) => (
                        <div key={idx} className="relative flex-1 p-3 flex flex-col items-center justify-center text-center">
                          {/* Internal centered gradient line, not touching edges */}
                          <div className="pointer-events-none absolute left-1/2 top-2 bottom-2 -translate-x-1/2">
                            <div className="w-px h-full bg-gradient-to-b from-transparent via-gray-300 to-transparent" />
                          </div>

                          <div className="text-[11px] font-semibold text-gray-700 mb-1">
                            {stepLabel[orderedSteps[idx]]}
                          </div>
                          {log ? (
                            <div className="text-xs text-gray-700 leading-snug whitespace-pre-wrap break-words">
                              {String(log.reasoning || '').slice(0, 280)}
                            </div>
                          ) : (
                            <div className="text-xs text-gray-400">—</div>
                          )}
                        </div>
                      ))}
                    </div>
                  </div>
                </div>
              </div>
            </ExpandableContent>
          </div>
        )
      })}
    </div>
  )
}<|MERGE_RESOLUTION|>--- conflicted
+++ resolved
@@ -8,11 +8,7 @@
   subject: string
   body: string
   company: string
-<<<<<<< HEAD
-  status: 'flagged' | 'resolved' | 'pending' | 'processed'
-=======
   status: 'flagged' | 'resolved' | 'pending' | 'processed' | 'processing' | 'completed'
->>>>>>> 5cf57b9f
   received_at: string
   label: string
   isNew?: boolean
@@ -47,8 +43,8 @@
 }
 
 export default function EmailList({ emails, onEmailClick }: EmailListProps) {
-  const [expandedEmails, setExpandedEmails] = useState<Set<number>>(new Set())
-  const [logsByEmail, setLogsByEmail] = useState<Record<number, any[]>>({})
+  const [expandedEmails, setExpandedEmails] = useState<Set<string>>(new Set())
+  const [logsByEmail, setLogsByEmail] = useState<Record<string, any[]>>({})
 
   // Render exactly the emails provided; no placeholders
 
@@ -113,31 +109,32 @@
     }
   }
 
-  const toggleExpanded = (emailId: number) => {
+  const toggleExpanded = (emailId: number | string) => {
+    const idKey = String(emailId)
     setExpandedEmails(prev => {
       const newSet = new Set(prev)
-      if (newSet.has(emailId)) {
-        newSet.delete(emailId)
+      if (newSet.has(idKey)) {
+        newSet.delete(idKey)
       } else {
-        newSet.add(emailId)
+        newSet.add(idKey)
       }
       return newSet
     })
     
     // Call onEmailClick when expanding (optional - remove if not needed)
-    const email = emails.find(e => e.id === emailId)
-    if (email && !expandedEmails.has(emailId)) {
+    const email = emails.find(e => String(e.id) === idKey)
+    if (email && !expandedEmails.has(idKey)) {
       onEmailClick?.(email)
       // Lazy-fetch fraud logs for this email when expanding
-      if (!logsByEmail[emailId]) {
-        fetch(`/api/logs/${encodeURIComponent(String(emailId))}`)
+      if (!logsByEmail[idKey]) {
+        fetch(`/api/logs/${encodeURIComponent(idKey)}`)
           .then(r => r.ok ? r.json() : Promise.reject(new Error('failed')))
           .then(json => {
             const logs = Array.isArray(json?.logs) ? json.logs : []
-            setLogsByEmail(prev => ({ ...prev, [emailId]: logs }))
+            setLogsByEmail(prev => ({ ...prev, [idKey]: logs }))
           })
           .catch(() => {
-            setLogsByEmail(prev => ({ ...prev, [emailId]: [] }))
+            setLogsByEmail(prev => ({ ...prev, [idKey]: [] }))
           })
       }
     }
@@ -157,8 +154,9 @@
     final_decision: 'Final Decision'
   }
 
-  function buildStepPanels(emailId: number) {
-    const logs = logsByEmail[emailId] || []
+  function buildStepPanels(emailId: number | string) {
+    const idKey = String(emailId)
+    const logs = logsByEmail[idKey] || []
     const byStep: Record<string, any> = {}
     for (const log of logs) {
       const key = String(log.step || '').toLowerCase()
@@ -171,7 +169,7 @@
   return (
     <div className="space-y-2 mx-6 mb-6">
       {emails.map((email) => {
-        const isExpanded = expandedEmails.has(email.id)
+        const isExpanded = expandedEmails.has(String(email.id))
         
         return (
           <div
