import { useState, useRef, useEffect } from 'react'
import { Badge } from '@/components/ui/badge'
import { ChevronDown, ChevronRight } from 'lucide-react'

interface Email {
  id: number | string
  sender: string
  subject: string
  body: string
  company: string
  status: 'flagged' | 'resolved' | 'pending' | 'processed' | 'processing' | 'completed'
  received_at: string
  label: string
  isNew?: boolean
}

interface EmailListProps {
  emails: Email[]
  onEmailClick?: (email: Email) => void
}

// Component for expandable content with smooth animation
function ExpandableContent({ isExpanded, children }: { isExpanded: boolean; children: React.ReactNode }) {
  const contentRef = useRef<HTMLDivElement>(null)
  const [height, setHeight] = useState(0)

  useEffect(() => {
    if (contentRef.current) {
      setHeight(isExpanded ? contentRef.current.scrollHeight : 0)
    }
  }, [isExpanded, children])

  return (
    <div 
      className="overflow-hidden transition-all duration-300 ease-in-out"
      style={{ height: `${height}px` }}
    >
      <div ref={contentRef}>
        {children}
      </div>
    </div>
  )
}

export default function EmailList({ emails, onEmailClick }: EmailListProps) {
  const [expandedEmails, setExpandedEmails] = useState<Set<number>>(new Set())

  const getStatusColor = (status: string) => {
    switch (status.toLowerCase()) {
      case 'processed':
        return 'bg-gray-100 text-gray-800 border-gray-300'
      case 'flagged':
        return 'bg-red-100 text-red-800 border-red-300'
      case 'resolved':
        return 'bg-emerald-100 text-emerald-800 border-emerald-300'
      case 'pending':
        return 'bg-amber-100 text-amber-800 border-amber-300'
      default:
        return 'bg-gray-100 text-gray-800 border-gray-300'
    }
  }

  const getLabelColor = (label: string) => {
    switch (label.toLowerCase()) {
      // Fraud detection labels
      case 'safe':
        return 'bg-green-100 text-green-800 border-green-300'
      case 'unsure':
        return 'bg-amber-100 text-amber-800 border-amber-300'
      case 'fraudulent':
        return 'bg-red-100 text-red-800 border-red-300'
      // Email type labels  
      case 'invoice':
        return 'bg-blue-100 text-blue-800 border-blue-300'
      case 'wire transfer':
        return 'bg-purple-100 text-purple-800 border-purple-300'
      case 'payment':
        return 'bg-indigo-100 text-indigo-800 border-indigo-300'
      case 'bank details':
        return 'bg-pink-100 text-pink-800 border-pink-300'
      case 'account update':
        return 'bg-orange-100 text-orange-800 border-orange-300'
      case 'billing':
        return 'bg-teal-100 text-teal-800 border-teal-300'
      default:
        return 'bg-gray-100 text-gray-800 border-gray-300'
    }
  }

  const formatDate = (dateString: string) => {
    const date = new Date(dateString)
    const now = new Date()
    const diffInHours = (now.getTime() - date.getTime()) / (1000 * 60 * 60)

    if (diffInHours < 24) {
      return date.toLocaleTimeString('en-US', { 
        hour: 'numeric', 
        minute: '2-digit',
        hour12: true 
      })
    } else {
      return date.toLocaleDateString('en-US', { 
        month: 'short', 
        day: 'numeric' 
      })
    }
  }

  const toggleExpanded = (emailId: number) => {
    setExpandedEmails(prev => {
      const newSet = new Set(prev)
      if (newSet.has(emailId)) {
        newSet.delete(emailId)
      } else {
        newSet.add(emailId)
      }
      return newSet
    })
    
    // Call onEmailClick when expanding (optional - remove if not needed)
    const email = emails.find(e => e.id === emailId)
    if (email && !expandedEmails.has(emailId)) {
      onEmailClick?.(email)
    }
  }

  return (
    <div className="space-y-2 mx-6 mb-6">
      {emails.map((email) => {
        const isExpanded = expandedEmails.has(email.id as any)
<<<<<<< HEAD
        
=======
>>>>>>> 92867ce2
        return (
          <div
            key={email.id}
            className={`bg-white border rounded-lg hover:shadow-md transition-all duration-200 ${
              email.isNew 
                ? 'border-amber-400 shadow-amber-100 shadow-md animate-pulse-once' 
                : 'border-gray-300 hover:border-gray-400'
            }`}
          >
            <div
              className="flex items-center p-4 cursor-pointer group"
              onClick={() => toggleExpanded(email.id as any)}
            >
              {/* Left: Subject and Sender */}
              <div className="flex-1 min-w-0 mr-4">
                <p className="font-semibold text-[15px] text-gray-900 truncate leading-tight">
                  {email.subject}
                </p>
                <p className="text-xs text-gray-600 mt-1 font-medium">
                  {email.sender}
                </p>
              </div>

              {/* Center: Status and Label - Fixed Width */}
              <div className="flex items-center gap-4 mr-6">
                <div className="w-24 flex justify-end">
                  <Badge 
                    variant="outline"
                    className={`${getStatusColor(email.status)} text-xs px-2.5 py-0.5 font-semibold`}
                  >
                    {email.status.charAt(0).toUpperCase() + email.status.slice(1)}
                  </Badge>
                </div>
                <div className="w-32 flex justify-start">
                  <Badge 
                    variant="outline"
                    className={`${getLabelColor(email.label)} text-xs px-2.5 py-0.5 font-semibold`}
                  >
                    {email.label.charAt(0).toUpperCase() + email.label.slice(1)}
                  </Badge>
                </div>
              </div>

              {/* Right: Time and Chevron - Fixed Width */}
              <div className="flex items-center gap-3">
                <span className="text-xs text-gray-600 font-medium whitespace-nowrap w-16 text-right">
                  {formatDate(email.received_at)}
                </span>
                <div className="p-1.5 rounded-lg group-hover:bg-gray-100 transition-colors">
                  <div className={`transition-transform duration-300 ${isExpanded ? 'rotate-180' : ''}`}>
                    <ChevronRight className="h-4 w-4 text-gray-600" 
                      style={{
                        transform: isExpanded ? 'rotate(90deg)' : 'rotate(0deg)',
                        transition: 'transform 0.3s ease'
                      }}
                    />
                  </div>
                </div>
              </div>
            </div>

            {/* Expanded Content with Animation */}
            <ExpandableContent isExpanded={isExpanded}>
              <div className="px-4 pb-4">
                <div className="border-t border-gray-200 pt-4 space-y-3">
                  <div className="flex items-center justify-between">
                    <span className="text-xs font-semibold text-gray-600 uppercase tracking-wider">Company</span>
                    <span className="text-sm text-gray-900 font-medium">{email.company}</span>
                  </div>
                  
                  <div className="flex items-center justify-between">
                    <span className="text-xs font-semibold text-gray-600 uppercase tracking-wider">Received</span>
                    <span className="text-sm text-gray-900 font-medium">
                      {new Date(email.received_at).toLocaleString('en-US', {
                        weekday: 'short',
                        month: 'short',
                        day: 'numeric',
                        hour: 'numeric',
                        minute: '2-digit',
                        hour12: true
                      })}
                    </span>
                  </div>
                  
                  <div className="pt-2">
                    <span className="text-xs font-semibold text-gray-600 uppercase tracking-wider">Preview</span>
                    <div className="mt-2 p-3 bg-gray-100 rounded-lg">
                      <p className="text-sm text-gray-800 leading-relaxed line-clamp-3">
                        {email.body}
                      </p>
                    </div>
                  </div>
                </div>
              </div>
            </ExpandableContent>
          </div>
        )
      })}
    </div>
  )
}<|MERGE_RESOLUTION|>--- conflicted
+++ resolved
@@ -128,10 +128,7 @@
     <div className="space-y-2 mx-6 mb-6">
       {emails.map((email) => {
         const isExpanded = expandedEmails.has(email.id as any)
-<<<<<<< HEAD
-        
-=======
->>>>>>> 92867ce2
+
         return (
           <div
             key={email.id}
